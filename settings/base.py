--- conflicted
+++ resolved
@@ -147,6 +147,8 @@
     },
 }
 
+BASE_DIR = os.path.abspath(os.path.dirname(os.path.dirname(__file__)))
+
 # Configuration for the workflow API
 # We use dependency injection to tell the workflow API
 # which assessments to use and where to find the corresponding
@@ -155,15 +157,12 @@
     'peer': 'openassessment.assessment.api.peer',
     'self': 'openassessment.assessment.api.self',
     'training': 'openassessment.assessment.api.student_training',
+    'ai': 'openassessment.assessment.api.ai',
 }
 
-<<<<<<< HEAD
-BASE_DIR = os.path.abspath(os.path.dirname(os.path.dirname(__file__)))
-=======
 # If peer-assessment provides a score, use that;
 # otherwise fall back to self-assessment.
-ORA2_ASSESSMENT_SCORE_PRIORITY = ['peer', 'self']
->>>>>>> b108083b
+ORA2_ASSESSMENT_SCORE_PRIORITY = ['peer', 'self', 'ai']
 
 # Celery configuration
 # Note: Version 3.1 of Celery includes Django support, but since we're using
