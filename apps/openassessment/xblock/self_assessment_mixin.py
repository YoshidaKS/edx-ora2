from xblock.core import XBlock


class SelfAssessmentMixin(object):

    @XBlock.handler
    def render_self_assessment(self, data, suffix=''):
<<<<<<< HEAD
        return super(SelfAssessmentMixin, self).render('static/html/oa_self_assessment.html')
=======
        return self.render_assessment('static/html/oa_self_assessment.html')
>>>>>>> b491ad87
<|MERGE_RESOLUTION|>--- conflicted
+++ resolved
@@ -5,8 +5,4 @@
 
     @XBlock.handler
     def render_self_assessment(self, data, suffix=''):
-<<<<<<< HEAD
-        return super(SelfAssessmentMixin, self).render('static/html/oa_self_assessment.html')
-=======
         return self.render_assessment('static/html/oa_self_assessment.html')
->>>>>>> b491ad87
