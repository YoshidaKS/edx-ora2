{
    "simple": {
        "xml": [
            "<openassessment>",
            "<title>Foo</title>",
            "<assessments>",
                "<assessment name=\"peer-assessment\" start=\"2014-02-27T09:46:28\" due=\"2014-03-01T00:00:00\" must_grade=\"5\" must_be_graded_by=\"3\" />",
                "<assessment name=\"self-assessment\" start=\"2014-04-01T00:00:00\" due=\"2014-06-01T00:00:00\" />",
            "</assessments>",
            "<rubric>",
                "<prompt>Test prompt</prompt>",
                "<criterion>",
                    "<name>Test criterion</name>",
                    "<label>Test criterion label</label>",
                    "<prompt>Test criterion prompt</prompt>",
                    "<option points=\"0\"><name>No</name><label>No label</label><explanation>No explanation</explanation></option>",
                    "<option points=\"2\"><name>Yes</name><label>Yes label</label><explanation>Yes explanation</explanation></option>",
                "</criterion>",
            "</rubric>",
            "</openassessment>"
        ],
        "title": "Foo",
        "prompt": "Test prompt",
        "start": "2000-01-01T00:00:00",
        "due": "3000-01-01T00:00:00",
        "submission_start": null,
        "submission_due": null,
        "leaderboard_show": 0,
        "rubric_criteria": [
            {
                "order_num": 0,
                "name": "Test criterion",
                "label": "Test criterion label",
                "prompt": "Test criterion prompt",
                "feedback": "disabled",
                "options": [
                    {
                        "order_num": 0,
                        "points": 0,
                        "name": "No",
                        "label": "No label",
                        "explanation": "No explanation"
                    },
                    {
                        "order_num": 1,
                        "points": 2,
                        "name": "Yes",
                        "label": "Yes label",
                        "explanation": "Yes explanation"
                    }
                ]
            }
        ],
        "rubric_assessments": [
            {
                "name": "peer-assessment",
                "start": "2014-02-27T09:46:28",
                "due": "2014-03-01T00:00:00",
                "must_grade": 5,
                "must_be_graded_by": 3
            },
            {
                "name": "self-assessment",
                "start": "2014-04-01T00:00:00",
                "due": "2014-06-01T00:00:00"
            }
        ]
    },

    "promptless": {
        "xml": [
            "<openassessment>",
            "<title>Foo</title>",
            "<assessments>",
                "<assessment name=\"self-assessment\" start=\"2014-04-01T00:00:00\" due=\"2014-06-01T00:00:00\" />",
            "</assessments>",
            "<rubric>",
                "<criterion>",
                    "<name>Test criterion</name>",
                    "<prompt>Test criterion prompt</prompt>",
                    "<option points=\"0\"><name>No</name><explanation>No explanation</explanation></option>",
                    "<option points=\"2\"><name>Yes</name><explanation>Yes explanation</explanation></option>",
                "</criterion>",
            "</rubric>",
            "</openassessment>"
        ],
<<<<<<< HEAD
        "title": "Foo",
        "prompt": null,
        "start": "2000-01-01T00:00:00",
        "due": "3000-01-01T00:00:00",
        "submission_start": null,
        "submission_due": null,
        "criteria": [
            {
                "order_num": 0,
                "name": "Test criterion",
                "label": "Test criterion",
                "prompt": "Test criterion prompt",
                "feedback": "disabled",
                "options": [
                    {
                        "order_num": 0,
                        "points": 0,
                        "name": "No",
                        "label": "No",
                        "explanation": "No explanation"
                    },
                    {
                        "order_num": 1,
                        "points": 2,
                        "name": "Yes",
                        "label": "Yes",
                        "explanation": "Yes explanation"
                    }
                ]
            }
        ],
        "assessments": [
            {
                "name": "self-assessment",
                "start": "2014-04-01T00:00:00",
                "due": "2014-06-01T00:00:00"
            }
        ]
=======
        "prompt": null
>>>>>>> 3cc5adbe
    },

    "empty_prompt": {
        "xml": [
            "<openassessment>",
            "<title>Foo</title>",
            "<assessments>",
                "<assessment name=\"self-assessment\" start=\"2014-04-01T00:00:00\" due=\"2014-06-01T00:00:00\" />",
            "</assessments>",
            "<rubric>",
                "<prompt></prompt>",
                "<criterion>",
                    "<name>Test criterion</name>",
                    "<prompt>Test criterion prompt</prompt>",
                    "<option points=\"0\"><name>No</name><explanation>No explanation</explanation></option>",
                    "<option points=\"2\"><name>Yes</name><explanation>Yes explanation</explanation></option>",
                "</criterion>",
            "</rubric>",
            "</openassessment>"
        ],
<<<<<<< HEAD
        "title": "Foo",
        "prompt": "",
        "start": "2000-01-01T00:00:00",
        "due": "3000-01-01T00:00:00",
        "submission_start": null,
        "submission_due": null,
        "criteria": [
            {
                "order_num": 0,
                "name": "Test criterion",
                "label": "Test criterion",
                "prompt": "Test criterion prompt",
                "feedback": "disabled",
                "options": [
                    {
                        "order_num": 0,
                        "points": 0,
                        "name": "No",
                        "label": "No",
                        "explanation": "No explanation"
                    },
                    {
                        "order_num": 1,
                        "points": 2,
                        "name": "Yes",
                        "label": "Yes",
                        "explanation": "Yes explanation"
                    }
                ]
            }
        ],
        "assessments": [
            {
                "name": "self-assessment",
                "start": "2014-04-01T00:00:00",
                "due": "2014-06-01T00:00:00"
            }
        ]
=======
        "prompt": ""
>>>>>>> 3cc5adbe
    },

    "unicode": {
        "xml": [
            "<openassessment>",
            "<title>िѻѻ</title>",
            "<assessments>",
                "<assessment name=\"peer-assessment\" start=\"2014-02-27T09:46:28\" due=\"2014-03-01T00:00:00\" must_grade=\"5\" must_be_graded_by=\"3\" />",
            "</assessments>",
            "<rubric>",
                "<prompt>ՇєรՇ קг๏๓קՇ</prompt>",
                "<criterion>",
                    "<name>𝓣𝓮𝓼𝓽 𝓬𝓻𝓲𝓽𝓮𝓻𝓲𝓸𝓷</name>",
                    "<label>Ṫëṡẗ ċṛïẗëṛïöṅ ḷäḅëḷ</label>",
                    "<prompt>Ŧɇsŧ ȼɍɨŧɇɍɨøn ꝑɍømꝑŧ</prompt>",
                    "<option points=\"0\"><name>𝕹𝖔</name><label>Ṅö ḷäḅëḷ</label><explanation>𝕹𝖔 𝖊𝖝𝖕𝖑𝖆𝖓𝖆𝖙𝖎𝖔𝖓</explanation></option>",
                    "<option points=\"2\"><name>ﻉร</name><label>Ÿëṡ ḷäḅëḷ</label><explanation>ﻉร ﻉซρɭคกคՇٱѻก</explanation></option>",
                "</criterion>",
            "</rubric>",
            "</openassessment>"
        ],
        "title": "िѻѻ",
        "prompt": "ՇєรՇ קг๏๓קՇ",
        "rubric_criteria": [
            {
                "order_num": 0,
                "name": "𝓣𝓮𝓼𝓽 𝓬𝓻𝓲𝓽𝓮𝓻𝓲𝓸𝓷",
                "label": "Ṫëṡẗ ċṛïẗëṛïöṅ ḷäḅëḷ",
                "prompt": "Ŧɇsŧ ȼɍɨŧɇɍɨøn ꝑɍømꝑŧ",
                "feedback": "disabled",
                "options": [
                    {
                        "order_num": 0,
                        "points": 0,
                        "name": "𝕹𝖔",
                        "label": "Ṅö ḷäḅëḷ",
                        "explanation": "𝕹𝖔 𝖊𝖝𝖕𝖑𝖆𝖓𝖆𝖙𝖎𝖔𝖓"
                    },
                    {
                        "order_num": 1,
                        "points": 2,
                        "name": "ﻉร",
                        "label": "Ÿëṡ ḷäḅëḷ",
                        "explanation": "ﻉร ﻉซρɭคกคՇٱѻก"
                    }
                ]
            }
        ]
    },

    "multiple_criteria": {
        "xml": [
            "<openassessment>",
            "<title>Foo</title>",
            "<assessments>",
                "<assessment name=\"peer-assessment\" start=\"2014-02-27T09:46:28\" due=\"2014-03-01T00:00:00\" must_grade=\"5\" must_be_graded_by=\"3\" />",
            "</assessments>",
            "<rubric>",
                "<prompt>Test prompt</prompt>",
                "<criterion>",
                    "<name>Test criterion</name>",
                    "<prompt>Test criterion prompt</prompt>",
                    "<option points=\"0\"><name>No</name><explanation>No explanation</explanation></option>",
                    "<option points=\"2\"><name>Yes</name><explanation>Yes explanation</explanation></option>",
                "</criterion>",
                "<criterion>",
                    "<name>Second criterion</name>",
                    "<prompt>Second criterion prompt</prompt>",
                    "<option points=\"1\"><name>Maybe</name><explanation>Maybe explanation</explanation></option>",
                "</criterion>",
            "</rubric>",
            "</openassessment>"
        ],
        "rubric_criteria": [
            {
                "order_num": 0,
                "name": "Test criterion",
                "label": "Test criterion",
                "prompt": "Test criterion prompt",
                "feedback": "disabled",
                "options": [
                    {
                        "order_num": 0,
                        "points": 0,
                        "name": "No",
                        "label": "No",
                        "explanation": "No explanation"
                    },
                    {
                        "order_num": 1,
                        "points": 2,
                        "name": "Yes",
                        "label": "Yes",
                        "explanation": "Yes explanation"
                    }
                ]
            },
            {
                "order_num": 1,
                "name": "Second criterion",
                "label": "Second criterion",
                "prompt": "Second criterion prompt",
                "feedback": "disabled",
                "options": [
                    {
                        "order_num": 0,
                        "points": 1,
                        "name": "Maybe",
                        "label": "Maybe",
                        "explanation": "Maybe explanation"
                    }
                ]
            }
        ]
    },

    "no_dates_specified": {
        "xml": [
            "<openassessment>",
            "<title>Foo</title>",
            "<assessments>",
                "<assessment name=\"peer-assessment\" must_grade=\"5\" must_be_graded_by=\"3\" />",
            "</assessments>",
            "<rubric>",
                "<prompt>Test prompt</prompt>",
                "<criterion>",
                    "<name>Test criterion</name>",
                    "<prompt>Test criterion prompt</prompt>",
                    "<option points=\"0\"><name>No</name><explanation>No explanation</explanation></option>",
                    "<option points=\"2\"><name>Yes</name><explanation>Yes explanation</explanation></option>",
                "</criterion>",
            "</rubric>",
            "</openassessment>"
        ],
        "prompt": "Test prompt",
        "start": "2000-01-01T00:00:00",
        "due": "3000-01-01T00:00:00",
        "submission_start": null,
        "submission_due": null,
<<<<<<< HEAD
        "criteria": [
            {
                "order_num": 0,
                "name": "Test criterion",
                "label": "Test criterion",
                "prompt": "Test criterion prompt",
                "feedback": "disabled",
                "options": [
                    {
                        "order_num": 0,
                        "points": 0,
                        "name": "No",
                        "label": "No",
                        "explanation": "No explanation"
                    },
                    {
                        "order_num": 1,
                        "points": 2,
                        "name": "Yes",
                        "label": "Yes",
                        "explanation": "Yes explanation"
                    }
                ]
            }
        ],
        "assessments": [
=======
        "rubric_assessments": [
>>>>>>> 3cc5adbe
            {
                "name": "peer-assessment",
                "start": null,
                "due": null,
                "must_grade": 5,
                "must_be_graded_by": 3
            }
        ]
    },

    "submission_due": {
        "xml": [
            "<openassessment submission_due=\"2014-01-01T00:00:00\">",
            "<title>Foo</title>",
            "<assessments>",
                "<assessment name=\"peer-assessment\" must_grade=\"5\" must_be_graded_by=\"3\" />",
            "</assessments>",
            "<rubric>",
                "<prompt>Test prompt</prompt>",
                "<criterion>",
                    "<name>Test criterion</name>",
                    "<prompt>Test criterion prompt</prompt>",
                    "<option points=\"0\"><name>No</name><explanation>No explanation</explanation></option>",
                    "<option points=\"2\"><name>Yes</name><explanation>Yes explanation</explanation></option>",
                "</criterion>",
            "</rubric>",
            "</openassessment>"
        ],
<<<<<<< HEAD
        "title": "Foo",
        "prompt": "Test prompt",
        "start": "2000-01-01T00:00:00",
        "due": "3000-01-01T00:00:00",
        "submission_start": null,
        "submission_due": "2014-01-01T00:00:00",
        "criteria": [
            {
                "order_num": 0,
                "name": "Test criterion",
                "label": "Test criterion",
                "prompt": "Test criterion prompt",
                "feedback": "disabled",
                "options": [
                    {
                        "order_num": 0,
                        "points": 0,
                        "name": "No",
                        "label": "No",
                        "explanation": "No explanation"
                    },
                    {
                        "order_num": 1,
                        "points": 2,
                        "name": "Yes",
                        "label": "Yes",
                        "explanation": "Yes explanation"
                    }
                ]
            }
        ],
        "assessments": [
            {
                "name": "peer-assessment",
                "start": null,
                "due": null,
                "must_grade": 5,
                "must_be_graded_by": 3
            }
        ]
=======
        "submission_due": "2014-01-01T00:00:00"
>>>>>>> 3cc5adbe
    },

    "submission_start": {
        "xml": [
            "<openassessment submission_start=\"2000-01-02T00:00:00\">",
            "<title>Foo</title>",
            "<assessments>",
                "<assessment name=\"peer-assessment\" must_grade=\"5\" must_be_graded_by=\"3\" />",
            "</assessments>",
            "<rubric>",
                "<prompt>Test prompt</prompt>",
                "<criterion>",
                    "<name>Test criterion</name>",
                    "<prompt>Test criterion prompt</prompt>",
                    "<option points=\"0\"><name>No</name><explanation>No explanation</explanation></option>",
                    "<option points=\"2\"><name>Yes</name><explanation>Yes explanation</explanation></option>",
                "</criterion>",
            "</rubric>",
            "</openassessment>"
        ],
<<<<<<< HEAD
        "title": "Foo",
        "prompt": "Test prompt",
        "start": "2000-01-01T00:00:00",
        "due": "3000-01-01T00:00:00",
        "submission_start": "2000-01-02T00:00:00",
        "submission_due": null,
        "criteria": [
            {
                "order_num": 0,
                "name": "Test criterion",
                "label": "Test criterion",
                "prompt": "Test criterion prompt",
                "feedback": "disabled",
                "options": [
                    {
                        "order_num": 0,
                        "points": 0,
                        "name": "No",
                        "label": "No",
                        "explanation": "No explanation"
                    },
                    {
                        "order_num": 1,
                        "points": 2,
                        "name": "Yes",
                        "label": "Yes",
                        "explanation": "Yes explanation"
                    }
                ]
            }
        ],
        "assessments": [
            {
                "name": "peer-assessment",
                "start": null,
                "due": null,
                "must_grade": 5,
                "must_be_graded_by": 3
            }
        ]
=======
        "submission_start": "2000-01-02T00:00:00"
>>>>>>> 3cc5adbe
    },

    "criterion_feedback_optional": {
        "xml": [
            "<openassessment>",
            "<title>foo</title>",
            "<assessments>",
                "<assessment name=\"peer-assessment\" start=\"2014-02-27T09:46:28\" due=\"2014-03-01T00:00:00\" must_grade=\"5\" must_be_graded_by=\"3\" />",
            "</assessments>",
            "<rubric>",
                "<prompt>test prompt</prompt>",
                "<criterion>",
                    "<name>test criterion</name>",
                    "<prompt>test criterion prompt</prompt>",
                    "<option points=\"0\"><name>no</name><explanation>no explanation</explanation></option>",
                    "<option points=\"2\"><name>yes</name><explanation>yes explanation</explanation></option>",
                "</criterion>",
                "<criterion feedback=\"optional\">",
                    "<name>second criterion</name>",
                    "<prompt>second criterion prompt</prompt>",
                    "<option points=\"1\"><name>maybe</name><explanation>maybe explanation</explanation></option>",
                "</criterion>",
            "</rubric>",
            "</openassessment>"
        ],
        "rubric_criteria": [
            {
                "order_num": 0,
                "name": "test criterion",
                "label": "test criterion",
                "prompt": "test criterion prompt",
                "feedback": "disabled",
                "options": [
                    {
                        "order_num": 0,
                        "points": 0,
                        "name": "no",
                        "label": "no",
                        "explanation": "no explanation"
                    },
                    {
                        "order_num": 1,
                        "points": 2,
                        "name": "yes",
                        "label": "yes",
                        "explanation": "yes explanation"
                    }
                ]
            },
            {
                "order_num": 1,
                "name": "second criterion",
                "label": "second criterion",
                "prompt": "second criterion prompt",
                "feedback": "optional",
                "options": [
                    {
                        "order_num": 0,
                        "points": 1,
                        "name": "maybe",
                        "label": "maybe",
                        "explanation": "maybe explanation"
                    }
                ]
            }
        ]
    },

    "criterion_feedback_required": {
        "xml": [
            "<openassessment>",
            "<title>foo</title>",
            "<assessments>",
                "<assessment name=\"peer-assessment\" start=\"2014-02-27T09:46:28\" due=\"2014-03-01T00:00:00\" must_grade=\"5\" must_be_graded_by=\"3\" />",
            "</assessments>",
            "<rubric>",
                "<prompt>test prompt</prompt>",
                "<criterion>",
                    "<name>test criterion</name>",
                    "<prompt>test criterion prompt</prompt>",
                    "<option points=\"0\"><name>no</name><explanation>no explanation</explanation></option>",
                    "<option points=\"2\"><name>yes</name><explanation>yes explanation</explanation></option>",
                "</criterion>",
                "<criterion feedback=\"required\">",
                    "<name>second criterion</name>",
                    "<prompt>second criterion prompt</prompt>",
                    "<option points=\"1\"><name>maybe</name><explanation>maybe explanation</explanation></option>",
                "</criterion>",
            "</rubric>",
            "</openassessment>"
        ],
        "rubric_criteria": [
            {
                "order_num": 0,
                "name": "test criterion",
                "label": "test criterion",
                "prompt": "test criterion prompt",
                "feedback": "disabled",
                "options": [
                    {
                        "order_num": 0,
                        "points": 0,
                        "name": "no",
                        "label": "no",
                        "explanation": "no explanation"
                    },
                    {
                        "order_num": 1,
                        "points": 2,
                        "name": "yes",
                        "label": "yes",
                        "explanation": "yes explanation"
                    }
                ]
            },
            {
                "order_num": 1,
                "name": "second criterion",
                "label": "second criterion",
                "prompt": "second criterion prompt",
                "feedback": "required",
                "options": [
                    {
                        "order_num": 0,
                        "points": 1,
                        "name": "maybe",
                        "label": "maybe",
                        "explanation": "maybe explanation"
                    }
                ]
            }
        ]
    },

    "student_training_no_examples": {
        "xml": [
            "<openassessment>",
            "<title>Foo</title>",
            "<assessments>",
                "<assessment name=\"student-training\" start=\"2014-04-01T00:00:00\" due=\"2014-06-01T00:00:00\" />",
            "</assessments>",
            "<rubric>",
                "<prompt>Test prompt</prompt>",
                "<criterion>",
                    "<name>Test criterion</name>",
                    "<prompt>Test criterion prompt</prompt>",
                    "<option points=\"0\"><name>No</name><explanation>No explanation</explanation></option>",
                    "<option points=\"2\"><name>Yes</name><explanation>Yes explanation</explanation></option>",
                "</criterion>",
            "</rubric>",
            "</openassessment>"
        ],
<<<<<<< HEAD
        "title": "Foo",
        "prompt": "Test prompt",
        "start": "2000-01-01T00:00:00",
        "due": "3000-01-01T00:00:00",
        "submission_start": null,
        "submission_due": null,
        "criteria": [
            {
                "order_num": 0,
                "name": "Test criterion",
                "label": "Test criterion",
                "prompt": "Test criterion prompt",
                "feedback": "disabled",
                "options": [
                    {
                        "order_num": 0,
                        "points": 0,
                        "name": "No",
                        "label": "No",
                        "explanation": "No explanation"
                    },
                    {
                        "order_num": 1,
                        "points": 2,
                        "name": "Yes",
                        "label": "Yes",
                        "explanation": "Yes explanation"
                    }
                ]
            }
        ],
        "assessments": [
=======
        "rubric_assessments": [
>>>>>>> 3cc5adbe
            {
                "name": "student-training",
                "start": "2014-04-01T00:00:00",
                "due": "2014-06-01T00:00:00",
                "examples": []
            }
        ]
    },

    "student_training_one_example": {
        "xml": [
            "<openassessment>",
            "<title>Foo</title>",
            "<assessments>",
                "<assessment name=\"student-training\" start=\"2014-04-01T00:00:00\" due=\"2014-06-01T00:00:00\">",
                    "<example>",
                        "<answer>ẗëṡẗ äṅṡẅëṛ</answer>",
                        "<select criterion=\"Test criterion\" option=\"Yes\" />",
                    "</example>",
                "</assessment>",
            "</assessments>",
            "<rubric>",
                "<prompt>Test prompt</prompt>",
                "<criterion>",
                    "<name>Test criterion</name>",
                    "<prompt>Test criterion prompt</prompt>",
                    "<option points=\"0\"><name>No</name><explanation>No explanation</explanation></option>",
                    "<option points=\"2\"><name>Yes</name><explanation>Yes explanation</explanation></option>",
                "</criterion>",
            "</rubric>",
            "</openassessment>"
        ],
<<<<<<< HEAD
        "title": "Foo",
        "prompt": "Test prompt",
        "start": "2000-01-01T00:00:00",
        "due": "3000-01-01T00:00:00",
        "submission_start": null,
        "submission_due": null,
        "criteria": [
            {
                "order_num": 0,
                "name": "Test criterion",
                "label": "Test criterion",
                "prompt": "Test criterion prompt",
                "feedback": "disabled",
                "options": [
                    {
                        "order_num": 0,
                        "points": 0,
                        "name": "No",
                        "label": "No",
                        "explanation": "No explanation"
                    },
                    {
                        "order_num": 1,
                        "points": 2,
                        "name": "Yes",
                        "label": "Yes",
                        "explanation": "Yes explanation"
                    }
                ]
            }
        ],
        "assessments": [
=======
        "rubric_assessments": [
>>>>>>> 3cc5adbe
            {
                "name": "student-training",
                "start": "2014-04-01T00:00:00",
                "due": "2014-06-01T00:00:00",
                "examples": [
                    {
                        "answer": "ẗëṡẗ äṅṡẅëṛ",
                        "options_selected": [
                            {
                                "criterion": "Test criterion",
                                "option": "Yes"
                            }
                        ]
                    }
                ]
            }
        ]
    },

    "student_training_multiple_examples": {
        "xml": [
            "<openassessment>",
            "<title>Foo</title>",
            "<assessments>",
                "<assessment name=\"student-training\" start=\"2014-04-01T00:00:00\" due=\"2014-06-01T00:00:00\">",
                    "<example>",
                        "<answer>ẗëṡẗ äṅṡẅëṛ</answer>",
                        "<select criterion=\"Test criterion\" option=\"Yes\" />",
                        "<select criterion=\"Another test criterion\" option=\"No\" />",
                    "</example>",
                    "<example>",
                        "<answer>äṅöẗḧëṛ ẗëṡẗ äṅṡẅëṛ</answer>",
                        "<select criterion=\"Another test criterion\" option=\"Yes\" />",
                        "<select criterion=\"Test criterion\" option=\"No\" />",
                    "</example>",
                "</assessment>",
            "</assessments>",
            "<rubric>",
                "<prompt>Test prompt</prompt>",
                "<criterion>",
                    "<name>Test criterion</name>",
                    "<prompt>Test criterion prompt</prompt>",
                    "<option points=\"0\"><name>No</name><explanation>No explanation</explanation></option>",
                    "<option points=\"2\"><name>Yes</name><explanation>Yes explanation</explanation></option>",
                "</criterion>",
                "<criterion>",
                    "<name>Another test criterion</name>",
                    "<prompt>Another test criterion prompt</prompt>",
                    "<option points=\"0\"><name>No</name><explanation>No explanation</explanation></option>",
                    "<option points=\"2\"><name>Yes</name><explanation>Yes explanation</explanation></option>",
                "</criterion>",
            "</rubric>",
            "</openassessment>"
        ],
<<<<<<< HEAD
        "title": "Foo",
        "prompt": "Test prompt",
        "start": "2000-01-01T00:00:00",
        "due": "3000-01-01T00:00:00",
        "submission_start": null,
        "submission_due": null,
        "criteria": [
            {
                "order_num": 0,
                "name": "Test criterion",
                "label": "Test criterion",
                "prompt": "Test criterion prompt",
                "feedback": "disabled",
                "options": [
                    {
                        "order_num": 0,
                        "points": 0,
                        "name": "No",
                        "label": "No",
                        "explanation": "No explanation"
                    },
                    {
                        "order_num": 1,
                        "points": 2,
                        "name": "Yes",
                        "label": "Yes",
                        "explanation": "Yes explanation"
                    }
                ]
            },
            {
                "order_num": 1,
                "name": "Another test criterion",
                "label": "Another test criterion",
                "prompt": "Another test criterion prompt",
                "feedback": "disabled",
                "options": [
                    {
                        "order_num": 0,
                        "points": 0,
                        "name": "No",
                        "label": "No",
                        "explanation": "No explanation"
                    },
                    {
                        "order_num": 1,
                        "points": 2,
                        "name": "Yes",
                        "label": "Yes",
                        "explanation": "Yes explanation"
                    }
                ]
            }
        ],
        "assessments": [
=======
        "rubric_assessments": [
>>>>>>> 3cc5adbe
            {
                "name": "student-training",
                "start": "2014-04-01T00:00:00",
                "due": "2014-06-01T00:00:00",
                "examples": [
                    {
                        "answer": "ẗëṡẗ äṅṡẅëṛ",
                        "options_selected": [
                            {
                                "criterion": "Test criterion",
                                "option": "Yes"
                            },
                            {
                                "criterion": "Another test criterion",
                                "option": "No"
                            }
                        ]
                    },
                    {
                        "answer": "äṅöẗḧëṛ ẗëṡẗ äṅṡẅëṛ",
                        "options_selected": [
                            {
                                "criterion": "Another test criterion",
                                "option": "Yes"
                            },
                            {
                                "criterion": "Test criterion",
                                "option": "No"
                            }
                        ]
                    }
                ]
            }
        ]
    },

    "example_based_assessment": {
        "xml": [
            "<openassessment>",
            "<title>foo</title>",
            "<assessments>",
                "<assessment name=\"example-based-assessment\" algorithm_id=\"ease\">",
                    "<example>",
                        "<answer>тєѕт αηѕωєя</answer>",
                        "<select criterion=\"Test criterion\" option=\"No\" />",
                    "</example>",
                    "<example>",
                        "<answer>тєѕт αηѕωєя TWO</answer>",
                        "<select criterion=\"Test criterion\" option=\"Yes\" />",
                    "</example>",
                "</assessment>",
            "</assessments>",
            "<rubric>",
                "<prompt>test prompt</prompt>",
                "<criterion>",
                    "<name>test criterion</name>",
                    "<prompt>test criterion prompt</prompt>",
                    "<option points=\"0\"><name>no</name><explanation>no explanation</explanation></option>",
                    "<option points=\"2\"><name>yes</name><explanation>yes explanation</explanation></option>",
                "</criterion>",
            "</rubric>",
            "</openassessment>"
        ],
<<<<<<< HEAD
        "title": "foo",
        "prompt": "test prompt",
        "start": "2000-01-01t00:00:00",
        "due": "3000-01-01t00:00:00",
        "submission_start": null,
        "submission_due": null,
        "criteria": [
            {
                "order_num": 0,
                "name": "test criterion",
                "label": "test criterion",
                "prompt": "test criterion prompt",
                "feedback": "disabled",
                "options": [
                    {
                        "order_num": 0,
                        "points": 0,
                        "name": "no",
                        "label": "no",
                        "explanation": "no explanation"
                    },
                    {
                        "order_num": 1,
                        "points": 2,
                        "name": "yes",
                        "label": "yes",
                        "explanation": "yes explanation"
                    }
                ]
            }
        ],
        "assessments": [
=======
        "rubric_assessments": [
>>>>>>> 3cc5adbe
            {
                "name": "example-based-assessment",
                "start": null,
                "due": null,
                "algorithm_id": "ease",
                "examples": [
                    {
                        "answer": "тєѕт αηѕωєя",
                        "options_selected": [
                            {
                            "criterion": "Test criterion",
                            "option": "No"
                            }
                        ]
                    },
                    {
                        "answer": "тєѕт αηѕωєя TWO",
                        "options_selected": [
                            {
                                "criterion": "Test criterion",
                                "option": "Yes"
                            }
                        ]
                    }
                ]
            }
        ]
    },

    "example_based_default_algorithm_id": {
        "xml": [
            "<openassessment>",
            "<title>foo</title>",
            "<assessments>",
                "<assessment name=\"example-based-assessment\">",
                    "<example>",
                        "<answer>тєѕт αηѕωєя</answer>",
                        "<select criterion=\"Test criterion\" option=\"No\" />",
                    "</example>",
                    "<example>",
                        "<answer>тєѕт αηѕωєя TWO</answer>",
                        "<select criterion=\"Test criterion\" option=\"Yes\" />",
                    "</example>",
                "</assessment>",
            "</assessments>",
            "<rubric>",
                "<prompt>test prompt</prompt>",
                "<criterion>",
                    "<name>test criterion</name>",
                    "<prompt>test criterion prompt</prompt>",
                    "<option points=\"0\"><name>no</name><explanation>no explanation</explanation></option>",
                    "<option points=\"2\"><name>yes</name><explanation>yes explanation</explanation></option>",
                "</criterion>",
            "</rubric>",
            "</openassessment>"
        ],
<<<<<<< HEAD
        "title": "foo",
        "prompt": "test prompt",
        "start": "2000-01-01t00:00:00",
        "due": "3000-01-01t00:00:00",
        "submission_start": null,
        "submission_due": null,
        "criteria": [
            {
                "order_num": 0,
                "name": "test criterion",
                "label": "test criterion",
                "prompt": "test criterion prompt",
                "feedback": "disabled",
                "options": [
                    {
                        "order_num": 0,
                        "points": 0,
                        "name": "no",
                        "label": "no",
                        "explanation": "no explanation"
                    },
                    {
                        "order_num": 1,
                        "points": 2,
                        "name": "yes",
                        "label": "yes",
                        "explanation": "yes explanation"
                    }
                ]
            }
        ],
        "assessments": [
=======
        "rubric_assessments": [
>>>>>>> 3cc5adbe
            {
                "name": "example-based-assessment",
                "start": null,
                "due": null,
                "algorithm_id": "ease",
                "examples": [
                    {
                        "answer": "тєѕт αηѕωєя",
                        "options_selected": [
                            {
                            "criterion": "Test criterion",
                            "option": "No"
                            }
                        ]
                    },
                    {
                        "answer": "тєѕт αηѕωєя TWO",
                        "options_selected": [
                            {
                                "criterion": "Test criterion",
                                "option": "Yes"
                            }
                        ]
                    }
                ]
            }
        ]
    },

    "file_upload": {
        "xml": [
            "<openassessment allow_file_upload=\"True\">",
            "<title>Foo</title>",
            "<assessments>",
                "<assessment name=\"peer-assessment\" start=\"2014-02-27T09:46:28\" due=\"2014-03-01T00:00:00\" must_grade=\"5\" must_be_graded_by=\"3\" />",
                "<assessment name=\"self-assessment\" start=\"2014-04-01T00:00:00\" due=\"2014-06-01T00:00:00\" />",
            "</assessments>",
            "<rubric>",
                "<prompt>Test prompt</prompt>",
                "<criterion>",
                    "<name>Test criterion</name>",
                    "<prompt>Test criterion prompt</prompt>",
                    "<option points=\"0\"><name>No</name><explanation>No explanation</explanation></option>",
                    "<option points=\"2\"><name>Yes</name><explanation>Yes explanation</explanation></option>",
                "</criterion>",
            "</rubric>",
            "</openassessment>"
        ],
<<<<<<< HEAD
        "title": "Foo",
        "prompt": "Test prompt",
        "start": "2000-01-01T00:00:00",
        "due": "3000-01-01T00:00:00",
        "submission_start": null,
        "submission_due": null,
        "allow_file_upload": true,
        "criteria": [
            {
                "order_num": 0,
                "name": "Test criterion",
                "label": "Test criterion",
                "prompt": "Test criterion prompt",
                "feedback": "disabled",
                "options": [
                    {
                        "order_num": 0,
                        "points": 0,
                        "name": "No",
                        "label": "No",
                        "explanation": "No explanation"
                    },
                    {
                        "order_num": 1,
                        "points": 2,
                        "name": "Yes",
                        "label": "Yes",
                        "explanation": "Yes explanation"
                    }
                ]
            }
        ],
        "assessments": [
            {
                "name": "peer-assessment",
                "start": "2014-02-27T09:46:28",
                "due": "2014-03-01T00:00:00",
                "must_grade": 5,
                "must_be_graded_by": 3
            },
            {
                "name": "self-assessment",
                "start": "2014-04-01T00:00:00",
                "due": "2014-06-01T00:00:00"
            }
        ]
    },

    "missing_labels": {
        "xml": [
            "<openassessment>",
=======
        "allow_file_upload": true
    },

    "leaderboard": {
        "xml": [
            "<openassessment leaderboard_show=\"12\">",
>>>>>>> 3cc5adbe
            "<title>Foo</title>",
            "<assessments>",
                "<assessment name=\"peer-assessment\" start=\"2014-02-27T09:46:28\" due=\"2014-03-01T00:00:00\" must_grade=\"5\" must_be_graded_by=\"3\" />",
                "<assessment name=\"self-assessment\" start=\"2014-04-01T00:00:00\" due=\"2014-06-01T00:00:00\" />",
            "</assessments>",
            "<rubric>",
                "<prompt>Test prompt</prompt>",
                "<criterion>",
                    "<name>Test criterion</name>",
                    "<prompt>Test criterion prompt</prompt>",
                    "<option points=\"0\"><name>No</name><explanation>No explanation</explanation></option>",
                    "<option points=\"2\"><name>Yes</name><explanation>Yes explanation</explanation></option>",
                "</criterion>",
            "</rubric>",
            "</openassessment>"
<<<<<<< HEAD
        ],
        "title": "Foo",
        "prompt": "Test prompt",
        "start": "2000-01-01T00:00:00",
        "due": "3000-01-01T00:00:00",
        "submission_start": null,
        "submission_due": null,
        "criteria": [
            {
                "order_num": 0,
                "name": "Test criterion",
                "label": "Test criterion",
                "prompt": "Test criterion prompt",
                "feedback": "disabled",
                "options": [
                    {
                        "order_num": 0,
                        "points": 0,
                        "name": "No",
                        "label": "No",
                        "explanation": "No explanation"
                    },
                    {
                        "order_num": 1,
                        "points": 2,
                        "name": "Yes",
                        "label": "Yes",
                        "explanation": "Yes explanation"
                    }
                ]
            }
=======
>>>>>>> 3cc5adbe
        ],
        "leaderboard_show": 12
    }
}<|MERGE_RESOLUTION|>--- conflicted
+++ resolved
@@ -21,8 +21,6 @@
         ],
         "title": "Foo",
         "prompt": "Test prompt",
-        "start": "2000-01-01T00:00:00",
-        "due": "3000-01-01T00:00:00",
         "submission_start": null,
         "submission_due": null,
         "leaderboard_show": 0,
@@ -84,14 +82,102 @@
             "</rubric>",
             "</openassessment>"
         ],
-<<<<<<< HEAD
-        "title": "Foo",
-        "prompt": null,
-        "start": "2000-01-01T00:00:00",
-        "due": "3000-01-01T00:00:00",
-        "submission_start": null,
-        "submission_due": null,
-        "criteria": [
+        "prompt": null
+    },
+
+    "empty_prompt": {
+        "xml": [
+            "<openassessment>",
+            "<title>Foo</title>",
+            "<assessments>",
+                "<assessment name=\"self-assessment\" start=\"2014-04-01T00:00:00\" due=\"2014-06-01T00:00:00\" />",
+            "</assessments>",
+            "<rubric>",
+                "<prompt></prompt>",
+                "<criterion>",
+                    "<name>Test criterion</name>",
+                    "<prompt>Test criterion prompt</prompt>",
+                    "<option points=\"0\"><name>No</name><explanation>No explanation</explanation></option>",
+                    "<option points=\"2\"><name>Yes</name><explanation>Yes explanation</explanation></option>",
+                "</criterion>",
+            "</rubric>",
+            "</openassessment>"
+        ],
+        "prompt": ""
+    },
+
+    "unicode": {
+        "xml": [
+            "<openassessment>",
+            "<title>िѻѻ</title>",
+            "<assessments>",
+                "<assessment name=\"peer-assessment\" start=\"2014-02-27T09:46:28\" due=\"2014-03-01T00:00:00\" must_grade=\"5\" must_be_graded_by=\"3\" />",
+            "</assessments>",
+            "<rubric>",
+                "<prompt>ՇєรՇ קг๏๓קՇ</prompt>",
+                "<criterion>",
+                    "<name>𝓣𝓮𝓼𝓽 𝓬𝓻𝓲𝓽𝓮𝓻𝓲𝓸𝓷</name>",
+                    "<label>Ṫëṡẗ ċṛïẗëṛïöṅ ḷäḅëḷ</label>",
+                    "<prompt>Ŧɇsŧ ȼɍɨŧɇɍɨøn ꝑɍømꝑŧ</prompt>",
+                    "<option points=\"0\"><name>𝕹𝖔</name><label>Ṅö ḷäḅëḷ</label><explanation>𝕹𝖔 𝖊𝖝𝖕𝖑𝖆𝖓𝖆𝖙𝖎𝖔𝖓</explanation></option>",
+                    "<option points=\"2\"><name>ﻉร</name><label>Ÿëṡ ḷäḅëḷ</label><explanation>ﻉร ﻉซρɭคกคՇٱѻก</explanation></option>",
+                "</criterion>",
+            "</rubric>",
+            "</openassessment>"
+        ],
+        "title": "िѻѻ",
+        "prompt": "ՇєรՇ קг๏๓קՇ",
+        "rubric_criteria": [
+            {
+                "order_num": 0,
+                "name": "𝓣𝓮𝓼𝓽 𝓬𝓻𝓲𝓽𝓮𝓻𝓲𝓸𝓷",
+                "label": "Ṫëṡẗ ċṛïẗëṛïöṅ ḷäḅëḷ",
+                "prompt": "Ŧɇsŧ ȼɍɨŧɇɍɨøn ꝑɍømꝑŧ",
+                "feedback": "disabled",
+                "options": [
+                    {
+                        "order_num": 0,
+                        "points": 0,
+                        "name": "𝕹𝖔",
+                        "label": "Ṅö ḷäḅëḷ",
+                        "explanation": "𝕹𝖔 𝖊𝖝𝖕𝖑𝖆𝖓𝖆𝖙𝖎𝖔𝖓"
+                    },
+                    {
+                        "order_num": 1,
+                        "points": 2,
+                        "name": "ﻉร",
+                        "label": "Ÿëṡ ḷäḅëḷ",
+                        "explanation": "ﻉร ﻉซρɭคกคՇٱѻก"
+                    }
+                ]
+            }
+        ]
+    },
+
+    "multiple_criteria": {
+        "xml": [
+            "<openassessment>",
+            "<title>Foo</title>",
+            "<assessments>",
+                "<assessment name=\"peer-assessment\" start=\"2014-02-27T09:46:28\" due=\"2014-03-01T00:00:00\" must_grade=\"5\" must_be_graded_by=\"3\" />",
+            "</assessments>",
+            "<rubric>",
+                "<prompt>Test prompt</prompt>",
+                "<criterion>",
+                    "<name>Test criterion</name>",
+                    "<prompt>Test criterion prompt</prompt>",
+                    "<option points=\"0\"><name>No</name><explanation>No explanation</explanation></option>",
+                    "<option points=\"2\"><name>Yes</name><explanation>Yes explanation</explanation></option>",
+                "</criterion>",
+                "<criterion>",
+                    "<name>Second criterion</name>",
+                    "<prompt>Second criterion prompt</prompt>",
+                    "<option points=\"1\"><name>Maybe</name><explanation>Maybe explanation</explanation></option>",
+                "</criterion>",
+            "</rubric>",
+            "</openassessment>"
+        ],
+        "rubric_criteria": [
             {
                 "order_num": 0,
                 "name": "Test criterion",
@@ -114,176 +200,6 @@
                         "explanation": "Yes explanation"
                     }
                 ]
-            }
-        ],
-        "assessments": [
-            {
-                "name": "self-assessment",
-                "start": "2014-04-01T00:00:00",
-                "due": "2014-06-01T00:00:00"
-            }
-        ]
-=======
-        "prompt": null
->>>>>>> 3cc5adbe
-    },
-
-    "empty_prompt": {
-        "xml": [
-            "<openassessment>",
-            "<title>Foo</title>",
-            "<assessments>",
-                "<assessment name=\"self-assessment\" start=\"2014-04-01T00:00:00\" due=\"2014-06-01T00:00:00\" />",
-            "</assessments>",
-            "<rubric>",
-                "<prompt></prompt>",
-                "<criterion>",
-                    "<name>Test criterion</name>",
-                    "<prompt>Test criterion prompt</prompt>",
-                    "<option points=\"0\"><name>No</name><explanation>No explanation</explanation></option>",
-                    "<option points=\"2\"><name>Yes</name><explanation>Yes explanation</explanation></option>",
-                "</criterion>",
-            "</rubric>",
-            "</openassessment>"
-        ],
-<<<<<<< HEAD
-        "title": "Foo",
-        "prompt": "",
-        "start": "2000-01-01T00:00:00",
-        "due": "3000-01-01T00:00:00",
-        "submission_start": null,
-        "submission_due": null,
-        "criteria": [
-            {
-                "order_num": 0,
-                "name": "Test criterion",
-                "label": "Test criterion",
-                "prompt": "Test criterion prompt",
-                "feedback": "disabled",
-                "options": [
-                    {
-                        "order_num": 0,
-                        "points": 0,
-                        "name": "No",
-                        "label": "No",
-                        "explanation": "No explanation"
-                    },
-                    {
-                        "order_num": 1,
-                        "points": 2,
-                        "name": "Yes",
-                        "label": "Yes",
-                        "explanation": "Yes explanation"
-                    }
-                ]
-            }
-        ],
-        "assessments": [
-            {
-                "name": "self-assessment",
-                "start": "2014-04-01T00:00:00",
-                "due": "2014-06-01T00:00:00"
-            }
-        ]
-=======
-        "prompt": ""
->>>>>>> 3cc5adbe
-    },
-
-    "unicode": {
-        "xml": [
-            "<openassessment>",
-            "<title>िѻѻ</title>",
-            "<assessments>",
-                "<assessment name=\"peer-assessment\" start=\"2014-02-27T09:46:28\" due=\"2014-03-01T00:00:00\" must_grade=\"5\" must_be_graded_by=\"3\" />",
-            "</assessments>",
-            "<rubric>",
-                "<prompt>ՇєรՇ קг๏๓קՇ</prompt>",
-                "<criterion>",
-                    "<name>𝓣𝓮𝓼𝓽 𝓬𝓻𝓲𝓽𝓮𝓻𝓲𝓸𝓷</name>",
-                    "<label>Ṫëṡẗ ċṛïẗëṛïöṅ ḷäḅëḷ</label>",
-                    "<prompt>Ŧɇsŧ ȼɍɨŧɇɍɨøn ꝑɍømꝑŧ</prompt>",
-                    "<option points=\"0\"><name>𝕹𝖔</name><label>Ṅö ḷäḅëḷ</label><explanation>𝕹𝖔 𝖊𝖝𝖕𝖑𝖆𝖓𝖆𝖙𝖎𝖔𝖓</explanation></option>",
-                    "<option points=\"2\"><name>ﻉร</name><label>Ÿëṡ ḷäḅëḷ</label><explanation>ﻉร ﻉซρɭคกคՇٱѻก</explanation></option>",
-                "</criterion>",
-            "</rubric>",
-            "</openassessment>"
-        ],
-        "title": "िѻѻ",
-        "prompt": "ՇєรՇ קг๏๓קՇ",
-        "rubric_criteria": [
-            {
-                "order_num": 0,
-                "name": "𝓣𝓮𝓼𝓽 𝓬𝓻𝓲𝓽𝓮𝓻𝓲𝓸𝓷",
-                "label": "Ṫëṡẗ ċṛïẗëṛïöṅ ḷäḅëḷ",
-                "prompt": "Ŧɇsŧ ȼɍɨŧɇɍɨøn ꝑɍømꝑŧ",
-                "feedback": "disabled",
-                "options": [
-                    {
-                        "order_num": 0,
-                        "points": 0,
-                        "name": "𝕹𝖔",
-                        "label": "Ṅö ḷäḅëḷ",
-                        "explanation": "𝕹𝖔 𝖊𝖝𝖕𝖑𝖆𝖓𝖆𝖙𝖎𝖔𝖓"
-                    },
-                    {
-                        "order_num": 1,
-                        "points": 2,
-                        "name": "ﻉร",
-                        "label": "Ÿëṡ ḷäḅëḷ",
-                        "explanation": "ﻉร ﻉซρɭคกคՇٱѻก"
-                    }
-                ]
-            }
-        ]
-    },
-
-    "multiple_criteria": {
-        "xml": [
-            "<openassessment>",
-            "<title>Foo</title>",
-            "<assessments>",
-                "<assessment name=\"peer-assessment\" start=\"2014-02-27T09:46:28\" due=\"2014-03-01T00:00:00\" must_grade=\"5\" must_be_graded_by=\"3\" />",
-            "</assessments>",
-            "<rubric>",
-                "<prompt>Test prompt</prompt>",
-                "<criterion>",
-                    "<name>Test criterion</name>",
-                    "<prompt>Test criterion prompt</prompt>",
-                    "<option points=\"0\"><name>No</name><explanation>No explanation</explanation></option>",
-                    "<option points=\"2\"><name>Yes</name><explanation>Yes explanation</explanation></option>",
-                "</criterion>",
-                "<criterion>",
-                    "<name>Second criterion</name>",
-                    "<prompt>Second criterion prompt</prompt>",
-                    "<option points=\"1\"><name>Maybe</name><explanation>Maybe explanation</explanation></option>",
-                "</criterion>",
-            "</rubric>",
-            "</openassessment>"
-        ],
-        "rubric_criteria": [
-            {
-                "order_num": 0,
-                "name": "Test criterion",
-                "label": "Test criterion",
-                "prompt": "Test criterion prompt",
-                "feedback": "disabled",
-                "options": [
-                    {
-                        "order_num": 0,
-                        "points": 0,
-                        "name": "No",
-                        "label": "No",
-                        "explanation": "No explanation"
-                    },
-                    {
-                        "order_num": 1,
-                        "points": 2,
-                        "name": "Yes",
-                        "label": "Yes",
-                        "explanation": "Yes explanation"
-                    }
-                ]
             },
             {
                 "order_num": 1,
@@ -323,48 +239,8 @@
             "</openassessment>"
         ],
         "prompt": "Test prompt",
-        "start": "2000-01-01T00:00:00",
-        "due": "3000-01-01T00:00:00",
         "submission_start": null,
-        "submission_due": null,
-<<<<<<< HEAD
-        "criteria": [
-            {
-                "order_num": 0,
-                "name": "Test criterion",
-                "label": "Test criterion",
-                "prompt": "Test criterion prompt",
-                "feedback": "disabled",
-                "options": [
-                    {
-                        "order_num": 0,
-                        "points": 0,
-                        "name": "No",
-                        "label": "No",
-                        "explanation": "No explanation"
-                    },
-                    {
-                        "order_num": 1,
-                        "points": 2,
-                        "name": "Yes",
-                        "label": "Yes",
-                        "explanation": "Yes explanation"
-                    }
-                ]
-            }
-        ],
-        "assessments": [
-=======
-        "rubric_assessments": [
->>>>>>> 3cc5adbe
-            {
-                "name": "peer-assessment",
-                "start": null,
-                "due": null,
-                "must_grade": 5,
-                "must_be_graded_by": 3
-            }
-        ]
+        "submission_due": null
     },
 
     "submission_due": {
@@ -385,50 +261,7 @@
             "</rubric>",
             "</openassessment>"
         ],
-<<<<<<< HEAD
-        "title": "Foo",
-        "prompt": "Test prompt",
-        "start": "2000-01-01T00:00:00",
-        "due": "3000-01-01T00:00:00",
-        "submission_start": null,
-        "submission_due": "2014-01-01T00:00:00",
-        "criteria": [
-            {
-                "order_num": 0,
-                "name": "Test criterion",
-                "label": "Test criterion",
-                "prompt": "Test criterion prompt",
-                "feedback": "disabled",
-                "options": [
-                    {
-                        "order_num": 0,
-                        "points": 0,
-                        "name": "No",
-                        "label": "No",
-                        "explanation": "No explanation"
-                    },
-                    {
-                        "order_num": 1,
-                        "points": 2,
-                        "name": "Yes",
-                        "label": "Yes",
-                        "explanation": "Yes explanation"
-                    }
-                ]
-            }
-        ],
-        "assessments": [
-            {
-                "name": "peer-assessment",
-                "start": null,
-                "due": null,
-                "must_grade": 5,
-                "must_be_graded_by": 3
-            }
-        ]
-=======
         "submission_due": "2014-01-01T00:00:00"
->>>>>>> 3cc5adbe
     },
 
     "submission_start": {
@@ -449,50 +282,7 @@
             "</rubric>",
             "</openassessment>"
         ],
-<<<<<<< HEAD
-        "title": "Foo",
-        "prompt": "Test prompt",
-        "start": "2000-01-01T00:00:00",
-        "due": "3000-01-01T00:00:00",
-        "submission_start": "2000-01-02T00:00:00",
-        "submission_due": null,
-        "criteria": [
-            {
-                "order_num": 0,
-                "name": "Test criterion",
-                "label": "Test criterion",
-                "prompt": "Test criterion prompt",
-                "feedback": "disabled",
-                "options": [
-                    {
-                        "order_num": 0,
-                        "points": 0,
-                        "name": "No",
-                        "label": "No",
-                        "explanation": "No explanation"
-                    },
-                    {
-                        "order_num": 1,
-                        "points": 2,
-                        "name": "Yes",
-                        "label": "Yes",
-                        "explanation": "Yes explanation"
-                    }
-                ]
-            }
-        ],
-        "assessments": [
-            {
-                "name": "peer-assessment",
-                "start": null,
-                "due": null,
-                "must_grade": 5,
-                "must_be_graded_by": 3
-            }
-        ]
-=======
         "submission_start": "2000-01-02T00:00:00"
->>>>>>> 3cc5adbe
     },
 
     "criterion_feedback_optional": {
@@ -645,42 +435,7 @@
             "</rubric>",
             "</openassessment>"
         ],
-<<<<<<< HEAD
-        "title": "Foo",
-        "prompt": "Test prompt",
-        "start": "2000-01-01T00:00:00",
-        "due": "3000-01-01T00:00:00",
-        "submission_start": null,
-        "submission_due": null,
-        "criteria": [
-            {
-                "order_num": 0,
-                "name": "Test criterion",
-                "label": "Test criterion",
-                "prompt": "Test criterion prompt",
-                "feedback": "disabled",
-                "options": [
-                    {
-                        "order_num": 0,
-                        "points": 0,
-                        "name": "No",
-                        "label": "No",
-                        "explanation": "No explanation"
-                    },
-                    {
-                        "order_num": 1,
-                        "points": 2,
-                        "name": "Yes",
-                        "label": "Yes",
-                        "explanation": "Yes explanation"
-                    }
-                ]
-            }
-        ],
-        "assessments": [
-=======
         "rubric_assessments": [
->>>>>>> 3cc5adbe
             {
                 "name": "student-training",
                 "start": "2014-04-01T00:00:00",
@@ -713,42 +468,7 @@
             "</rubric>",
             "</openassessment>"
         ],
-<<<<<<< HEAD
-        "title": "Foo",
-        "prompt": "Test prompt",
-        "start": "2000-01-01T00:00:00",
-        "due": "3000-01-01T00:00:00",
-        "submission_start": null,
-        "submission_due": null,
-        "criteria": [
-            {
-                "order_num": 0,
-                "name": "Test criterion",
-                "label": "Test criterion",
-                "prompt": "Test criterion prompt",
-                "feedback": "disabled",
-                "options": [
-                    {
-                        "order_num": 0,
-                        "points": 0,
-                        "name": "No",
-                        "label": "No",
-                        "explanation": "No explanation"
-                    },
-                    {
-                        "order_num": 1,
-                        "points": 2,
-                        "name": "Yes",
-                        "label": "Yes",
-                        "explanation": "Yes explanation"
-                    }
-                ]
-            }
-        ],
-        "assessments": [
-=======
         "rubric_assessments": [
->>>>>>> 3cc5adbe
             {
                 "name": "student-training",
                 "start": "2014-04-01T00:00:00",
@@ -803,65 +523,7 @@
             "</rubric>",
             "</openassessment>"
         ],
-<<<<<<< HEAD
-        "title": "Foo",
-        "prompt": "Test prompt",
-        "start": "2000-01-01T00:00:00",
-        "due": "3000-01-01T00:00:00",
-        "submission_start": null,
-        "submission_due": null,
-        "criteria": [
-            {
-                "order_num": 0,
-                "name": "Test criterion",
-                "label": "Test criterion",
-                "prompt": "Test criterion prompt",
-                "feedback": "disabled",
-                "options": [
-                    {
-                        "order_num": 0,
-                        "points": 0,
-                        "name": "No",
-                        "label": "No",
-                        "explanation": "No explanation"
-                    },
-                    {
-                        "order_num": 1,
-                        "points": 2,
-                        "name": "Yes",
-                        "label": "Yes",
-                        "explanation": "Yes explanation"
-                    }
-                ]
-            },
-            {
-                "order_num": 1,
-                "name": "Another test criterion",
-                "label": "Another test criterion",
-                "prompt": "Another test criterion prompt",
-                "feedback": "disabled",
-                "options": [
-                    {
-                        "order_num": 0,
-                        "points": 0,
-                        "name": "No",
-                        "label": "No",
-                        "explanation": "No explanation"
-                    },
-                    {
-                        "order_num": 1,
-                        "points": 2,
-                        "name": "Yes",
-                        "label": "Yes",
-                        "explanation": "Yes explanation"
-                    }
-                ]
-            }
-        ],
-        "assessments": [
-=======
         "rubric_assessments": [
->>>>>>> 3cc5adbe
             {
                 "name": "student-training",
                 "start": "2014-04-01T00:00:00",
@@ -925,42 +587,7 @@
             "</rubric>",
             "</openassessment>"
         ],
-<<<<<<< HEAD
-        "title": "foo",
-        "prompt": "test prompt",
-        "start": "2000-01-01t00:00:00",
-        "due": "3000-01-01t00:00:00",
-        "submission_start": null,
-        "submission_due": null,
-        "criteria": [
-            {
-                "order_num": 0,
-                "name": "test criterion",
-                "label": "test criterion",
-                "prompt": "test criterion prompt",
-                "feedback": "disabled",
-                "options": [
-                    {
-                        "order_num": 0,
-                        "points": 0,
-                        "name": "no",
-                        "label": "no",
-                        "explanation": "no explanation"
-                    },
-                    {
-                        "order_num": 1,
-                        "points": 2,
-                        "name": "yes",
-                        "label": "yes",
-                        "explanation": "yes explanation"
-                    }
-                ]
-            }
-        ],
-        "assessments": [
-=======
         "rubric_assessments": [
->>>>>>> 3cc5adbe
             {
                 "name": "example-based-assessment",
                 "start": null,
@@ -1017,42 +644,7 @@
             "</rubric>",
             "</openassessment>"
         ],
-<<<<<<< HEAD
-        "title": "foo",
-        "prompt": "test prompt",
-        "start": "2000-01-01t00:00:00",
-        "due": "3000-01-01t00:00:00",
-        "submission_start": null,
-        "submission_due": null,
-        "criteria": [
-            {
-                "order_num": 0,
-                "name": "test criterion",
-                "label": "test criterion",
-                "prompt": "test criterion prompt",
-                "feedback": "disabled",
-                "options": [
-                    {
-                        "order_num": 0,
-                        "points": 0,
-                        "name": "no",
-                        "label": "no",
-                        "explanation": "no explanation"
-                    },
-                    {
-                        "order_num": 1,
-                        "points": 2,
-                        "name": "yes",
-                        "label": "yes",
-                        "explanation": "yes explanation"
-                    }
-                ]
-            }
-        ],
-        "assessments": [
-=======
         "rubric_assessments": [
->>>>>>> 3cc5adbe
             {
                 "name": "example-based-assessment",
                 "start": null,
@@ -1101,66 +693,12 @@
             "</rubric>",
             "</openassessment>"
         ],
-<<<<<<< HEAD
-        "title": "Foo",
-        "prompt": "Test prompt",
-        "start": "2000-01-01T00:00:00",
-        "due": "3000-01-01T00:00:00",
-        "submission_start": null,
-        "submission_due": null,
-        "allow_file_upload": true,
-        "criteria": [
-            {
-                "order_num": 0,
-                "name": "Test criterion",
-                "label": "Test criterion",
-                "prompt": "Test criterion prompt",
-                "feedback": "disabled",
-                "options": [
-                    {
-                        "order_num": 0,
-                        "points": 0,
-                        "name": "No",
-                        "label": "No",
-                        "explanation": "No explanation"
-                    },
-                    {
-                        "order_num": 1,
-                        "points": 2,
-                        "name": "Yes",
-                        "label": "Yes",
-                        "explanation": "Yes explanation"
-                    }
-                ]
-            }
-        ],
-        "assessments": [
-            {
-                "name": "peer-assessment",
-                "start": "2014-02-27T09:46:28",
-                "due": "2014-03-01T00:00:00",
-                "must_grade": 5,
-                "must_be_graded_by": 3
-            },
-            {
-                "name": "self-assessment",
-                "start": "2014-04-01T00:00:00",
-                "due": "2014-06-01T00:00:00"
-            }
-        ]
-    },
-
-    "missing_labels": {
-        "xml": [
-            "<openassessment>",
-=======
         "allow_file_upload": true
     },
 
     "leaderboard": {
         "xml": [
             "<openassessment leaderboard_show=\"12\">",
->>>>>>> 3cc5adbe
             "<title>Foo</title>",
             "<assessments>",
                 "<assessment name=\"peer-assessment\" start=\"2014-02-27T09:46:28\" due=\"2014-03-01T00:00:00\" must_grade=\"5\" must_be_graded_by=\"3\" />",
@@ -1176,40 +714,6 @@
                 "</criterion>",
             "</rubric>",
             "</openassessment>"
-<<<<<<< HEAD
-        ],
-        "title": "Foo",
-        "prompt": "Test prompt",
-        "start": "2000-01-01T00:00:00",
-        "due": "3000-01-01T00:00:00",
-        "submission_start": null,
-        "submission_due": null,
-        "criteria": [
-            {
-                "order_num": 0,
-                "name": "Test criterion",
-                "label": "Test criterion",
-                "prompt": "Test criterion prompt",
-                "feedback": "disabled",
-                "options": [
-                    {
-                        "order_num": 0,
-                        "points": 0,
-                        "name": "No",
-                        "label": "No",
-                        "explanation": "No explanation"
-                    },
-                    {
-                        "order_num": 1,
-                        "points": 2,
-                        "name": "Yes",
-                        "label": "Yes",
-                        "explanation": "Yes explanation"
-                    }
-                ]
-            }
-=======
->>>>>>> 3cc5adbe
         ],
         "leaderboard_show": 12
     }
